--- conflicted
+++ resolved
@@ -312,8 +312,9 @@
   }
 });
 
-<<<<<<< HEAD
-// POST /api/subscriptions/:id/cancel - Cancel subscription (PROTECTED)
+// =============================================
+// POST /api/subscriptions/:id/cancel - Cancel subscription
+// =============================================
 router.post('/:id/cancel', async (req, res) => {
   try {
     const { id } = req.params;
@@ -337,7 +338,9 @@
     subscription.updatedAt = now.toISOString();
     subscription.etag = computeEtag(subscription);
 
-    await EventPublisher.subscriptionUpdated(subscription, { status: { from: rows[0].status, to: 'cancelled' } });
+    if (EventPublisher) {
+      await EventPublisher.subscriptionUpdated(subscription, { status: { from: rows[0].status, to: 'cancelled' } });
+    }
 
     res.json({
       success: true,
@@ -350,12 +353,9 @@
   }
 });
 
-// DELETE /api/subscriptions/:id - Delete subscription (PROTECTED)
-=======
 // =============================================
 // DELETE /api/subscriptions/:id - Delete subscription
 // =============================================
->>>>>>> 476727cb
 router.delete('/:id', verifyToken, async (req, res) => {
   try {
     const { id } = req.params;
